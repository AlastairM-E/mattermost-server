--- conflicted
+++ resolved
@@ -44,7 +44,6 @@
 		rows[9] = &model.AnalyticsRow{Name: "monthly_active_users", Value: 0}
 		rows[10] = &model.AnalyticsRow{Name: "inactive_user_count", Value: 0}
 
-<<<<<<< HEAD
 		openChan := make(chan store.StoreResult, 1)
 		privateChan := make(chan store.StoreResult, 1)
 		go func() {
@@ -57,11 +56,6 @@
 			privateChan <- store.StoreResult{Data: count, Err: err}
 			close(privateChan)
 		}()
-		teamChan := a.Srv.Store.Team().AnalyticsTeamCount()
-=======
-		openChan := a.Srv.Store.Channel().AnalyticsTypeCount(teamId, model.CHANNEL_OPEN)
-		privateChan := a.Srv.Store.Channel().AnalyticsTypeCount(teamId, model.CHANNEL_PRIVATE)
->>>>>>> 1c630570
 
 		var userChan store.StoreChannel
 		var userInactiveChan store.StoreChannel
